--- conflicted
+++ resolved
@@ -2,14 +2,11 @@
 
 module InfrastructureSystems
 
-<<<<<<< HEAD
 # Cost aliases don't display properly unless they are exported from IS
 export LinearCurve, QuadraticCurve
 export PiecewisePointCurve, PiecewiseIncrementalCurve, PiecewiseAverageCurve
 
-=======
 import Base: @kwdef
->>>>>>> 9be556c4
 import CSV
 import DataFrames
 import DataFrames: DataFrame
