
import HDF5
import H5Zblosc

const HDF5_TS_ROOT_PATH = "time_series"
const HDF5_TS_METADATA_ROOT_PATH = "time_series_metadata"
const TIME_SERIES_DATA_FORMAT_VERSION = "2.0.0"
const TIME_SERIES_VERSION_KEY = "data_format_version"

"""
Stores all time series data in an HDF5 file.

The file used is assumed to be temporary and will be automatically deleted when there are
no more references to the storage object.
"""
mutable struct Hdf5TimeSeriesStorage <: TimeSeriesStorage
    file_path::String
    compression::CompressionSettings
    file::Union{Nothing, HDF5.File}
end

"""
Constructs Hdf5TimeSeriesStorage by creating a temp file.
"""
function Hdf5TimeSeriesStorage()
    return Hdf5TimeSeriesStorage(true)
end

"""
Constructs Hdf5TimeSeriesStorage.

# Arguments

  - `create_file::Bool`: create new file
  - `filename=nothing`: if nothing, create a temp file, else use this name.
  - `directory=nothing`: if set and filename is nothing, create a temp file in this
    directory. If it is not set, use the environment variable SIENNA_TIME_SERIES_DIRECTORY.
    If that is not set, use tempdir(). This should be set if the time series data is larger
    than the tmp filesystem can hold.
"""
function Hdf5TimeSeriesStorage(
    create_file::Bool;
    filename = nothing,
    directory = nothing,
    compression = CompressionSettings(),
)
    if create_file
        if isnothing(filename)
            directory = _get_time_series_parent_dir(directory)
            filename, io = mktemp(directory)
            close(io)
        end

        storage = Hdf5TimeSeriesStorage(filename, compression, nothing)
        _make_file(storage)
    else
        storage = Hdf5TimeSeriesStorage(filename, compression, nothing)
    end

    @debug "Constructed new Hdf5TimeSeriesStorage" _group = LOG_GROUP_TIME_SERIES storage.file_path compression

    return storage
end

function open_store!(
    func::Function,
    storage::Hdf5TimeSeriesStorage,
    mode = "r",
    args...;
    kwargs...,
)
    HDF5.h5open(storage.file_path, mode) do file
        storage.file = file
        try
            func(args...; kwargs...)
        finally
            storage.file = nothing
        end
    end
end

"""
Constructs Hdf5TimeSeriesStorage from an existing file.
"""
function from_file(
    ::Type{Hdf5TimeSeriesStorage},
    filename::AbstractString;
    read_only = false,
    directory = nothing,
)
    if !isfile(filename)
        error("time series storage $filename does not exist")
    end

    if read_only
        file_path = abspath(filename)
    else
        parent = _get_time_series_parent_dir(directory)
        file_path, io = mktemp(parent)
        close(io)
        copy_h5_file(filename, file_path)
    end

    storage = Hdf5TimeSeriesStorage(false; filename = file_path)
    if !read_only
        _deserialize_compression_settings!(storage)
    end

    @info "Loaded time series from storage file existing=$filename new=$(storage.file_path) compression=$(storage.compression)"
    return storage
end

function _get_time_series_parent_dir(directory = nothing)
    # Ensure that a user-passed directory has highest precedence.
    if !isnothing(directory)
        if !isdir(directory)
            error("User passed time series directory, $directory, does not exist.")
        end
        return directory
    end

    directory = get(ENV, "SIENNA_TIME_SERIES_DIRECTORY", nothing)
    if !isnothing(directory)
        if !isdir(directory)
            error(
                "The directory specified by the environment variable " *
                "SIENNA_TIME_SERIES_DIRECTORY, $directory, does not exist.",
            )
        end
        @debug "Use time series directory specified by the environment variable" _group =
            LOG_GROUP_TIME_SERIES directory
        return directory
    end

    return tempdir()
end

Base.isempty(storage::Hdf5TimeSeriesStorage) = _isempty(storage, storage.file)

function _isempty(storage::Hdf5TimeSeriesStorage, ::Nothing)
    return HDF5.h5open(storage.file_path, "r") do file
        _isempty(storage, file)
    end
end

function _isempty(storage::Hdf5TimeSeriesStorage, file::HDF5.File)
    root = _get_root(storage, file)
    return isempty(keys(root))
end

"""
Copy the time series data to a new file. This should get called when the system is
undergoing a deepcopy.

# Arguments

  - `storage::Hdf5TimeSeriesStorage`: storage instance
  - `directory::String`: If nothing, use the directory specified by the environment variable
     SIENNA_TIME_SERIES_DIRECTORY or the system tempdir.
"""
function copy_to_new_file!(storage::Hdf5TimeSeriesStorage, directory = nothing)
    directory = _get_time_series_parent_dir(directory)

    if !isnothing(storage.file) && isopen(storage.file)
        error("This operation is not allowed when the HDF5 file handle is open.")
    end
    filename, io = mktemp(directory)
    close(io)
    copy_h5_file(get_file_path(storage), filename)
    storage.file_path = filename
    return
end

"""
Copies an HDF5 file to a new file. This should be used instead of a system call to copy
because it won't copy unused space that results from deleting datasets.
"""
function copy_h5_file(src::AbstractString, dst::AbstractString)
    HDF5.h5open(dst, "w") do fw
        HDF5.h5open(src, "r") do fr
            HDF5.copy_object(fr[HDF5_TS_ROOT_PATH], fw, HDF5_TS_ROOT_PATH)
            if HDF5_TS_METADATA_ROOT_PATH in keys(fr)
                HDF5.copy_object(
                    fr[HDF5_TS_METADATA_ROOT_PATH],
                    fw,
                    HDF5_TS_METADATA_ROOT_PATH,
                )
            end
        end
    end

    return
end

get_compression_settings(storage::Hdf5TimeSeriesStorage) = storage.compression

get_file_path(storage::Hdf5TimeSeriesStorage) = storage.file_path

function read_data_format_version(storage::Hdf5TimeSeriesStorage)
    return _read_data_format_version(storage, storage.file)
end

function _read_data_format_version(storage::Hdf5TimeSeriesStorage, ::Nothing)
    HDF5.h5open(storage.file_path, "r") do file
        return _read_data_format_version(storage, file)
    end
end

function _read_data_format_version(storage::Hdf5TimeSeriesStorage, file::HDF5.File)
    root = _get_root(storage, file)
    return HDF5.read(HDF5.attributes(root)[TIME_SERIES_VERSION_KEY])
end

function serialize_time_series!(
    storage::Hdf5TimeSeriesStorage,
    ts::TimeSeriesData,
)
    _serialize_time_series!(storage, ts, storage.file)
    return
end

function _serialize_time_series!(
    storage::Hdf5TimeSeriesStorage,
    ts::TimeSeriesData,
    ::Nothing,
)
    HDF5.h5open(storage.file_path, "r+") do file
        _serialize_time_series!(storage, ts, file)
    end
    return
end

function _serialize_time_series!(
    storage::Hdf5TimeSeriesStorage,
    ts::TimeSeriesData,
    file::HDF5.File,
)
    root = _get_root(storage, file)
    uuid = string(get_uuid(ts))
    if !haskey(root, uuid)
        group = HDF5.create_group(root, uuid)
        data = get_array_for_hdf(ts)
        settings = storage.compression
        if settings.enabled
            if settings.type == CompressionTypes.BLOSC
                group["data", blosc = settings.level] = data
            elseif settings.type == CompressionTypes.DEFLATE
                if settings.shuffle
                    group["data", shuffle = (), deflate = settings.level] = data
                else
                    group["data", deflate = settings.level] = data
                end
            else
                error("not implemented for type=$(settings.type)")
            end
        else
            group["data"] = data
        end
        _write_time_series_attributes!(ts, group)
        @debug "Create new time series entry." _group = LOG_GROUP_TIME_SERIES uuid
    end
    return
end

"""
Return a String for the data type of the forecast data, this implementation avoids the use of `eval` on arbitrary code stored in HDF dataset.
"""
get_data_type(ts::TimeSeriesData) = get_type_label(eltype_data(ts))

# Can define new methods for new types if the default doesn't work for them
get_type_label(::Type{CONSTANT}) = "CONSTANT"
get_type_label(::Type{<:Integer}) = get_type_label(CONSTANT)
get_type_label(data_type::Type{<:Any}) = string(data_type)

function _write_time_series_attributes!(
    ts::T,
    path,
) where {T <: TimeSeriesData}
    data_type = get_data_type(ts)
    HDF5.attributes(path)["module"] = string(parentmodule(typeof(ts)))
    HDF5.attributes(path)["type"] = string(nameof(typeof(ts)))
    HDF5.attributes(path)["data_type"] = data_type
    return
end

function _read_time_series_attributes(path)
    return Dict(
        "type" => _read_time_series_type(path),
        "dataset_size" => size(path["data"]),
        "data_type" => _TYPE_DICT[HDF5.read(HDF5.attributes(path)["data_type"])],
    )
end

_TYPE_DICT = Dict("CONSTANT" => CONSTANT)  # Special cases that shouldn't get parsed as Julia types

# I hate to do such string manipulation, but I'd really like to have this work for types not
# currently in scope (e.g., those in PowerSystems). Another way to do this would be
# dispatching on Val(Symbol(type_str)) and writing methods in PowerSystems; this is more
# automatic.
function parse_type(type_str)
    haskey(_TYPE_DICT, type_str) && return _TYPE_DICT[type_str]

    # If the type string has a module name embedded, use that
    check_for_module = split(type_str, '.')
    if length(check_for_module) > 1
        my_module = getproperty(Main, Symbol(join(check_for_module[1:(end - 1)], '.')))
    else
        my_module = Main
    end
    rest = check_for_module[end]

    # Split by things you might find in a parametric type, remove empty trailing string
    splitted = filter(!=(""), split(rest, ['{', ',', '}']))
    primary_type = getproperty(my_module, Symbol(first(splitted)))
    (length(splitted) == 1) && return primary_type
    (length(splitted) > 2) && throw(
        NotImplementedError(
            :parse_type,
            "parametric types with more than one parameter, got $type_str",
        ),
    )
    return primary_type{getproperty(Main, Symbol(splitted[2]))}
end

<<<<<<< HEAD
function _read_time_series_attributes_common(storage::Hdf5TimeSeriesStorage, path, rows)
    initial_timestamp =
        Dates.epochms2datetime(HDF5.read(HDF5.attributes(path)["initial_timestamp"]))
    resolution = Dates.Millisecond(HDF5.read(HDF5.attributes(path)["resolution"]))
    data_type = parse_type(HDF5.read(HDF5.attributes(path)["data_type"]))
    return Dict(
        "type" => _read_time_series_type(path),
        "initial_timestamp" => initial_timestamp,
        "resolution" => resolution,
        "dataset_size" => size(path["data"]),
        "start_time" => initial_timestamp + resolution * (rows.start - 1),
        "data_type" => data_type,
    )
end

=======
>>>>>>> e87f7b82
function _read_time_series_type(path)
    module_str = HDF5.read(HDF5.attributes(path)["module"])
    type_str = HDF5.read(HDF5.attributes(path)["type"])
    return get_type_from_strings(module_str, type_str)
end

# TODO: This needs to change if we want to directly convert Hdf5TimeSeriesStorage to
# InMemoryTimeSeriesStorage, which is currently not supported at System deserialization.
function iterate_time_series(storage::Hdf5TimeSeriesStorage)
    Channel() do channel
        HDF5.h5open(storage.file_path, "r") do file
            root = _get_root(storage, file)
            for uuid in keys(root)
                data = HDF5.read(root[uuid]["data"])
                put!(channel, (Base.UUID(uuid), data))
            end
        end
    end
end

#=
# This could be used if we deserialize the type directly from HDF.
function _make_rows_columns(dataset, ::Type{T}) where T <: StaticTimeSeries
    rows = UnitRange(1, size(dataset)[1])
    columns = UnitRange(1, 1)
    return (rows, columns)
end

function _make_rows_columns(dataset, ::Type{T}) where T <: Forecast
    rows = UnitRange(1, size(dataset)[1])
    columns = UnitRange(1, size(dataset)[2])
    return (rows, columns)
end
=#

function remove_time_series!(storage::Hdf5TimeSeriesStorage, uuid::UUIDs.UUID)
    _remove_time_series!(storage, uuid, storage.file)
end

function _remove_time_series!(
    storage::Hdf5TimeSeriesStorage,
    uuid::UUIDs.UUID,
    ::Nothing,
)
    HDF5.h5open(storage.file_path, "r+") do file
        _remove_time_series!(storage, uuid, file)
    end
end

function _remove_time_series!(
    storage::Hdf5TimeSeriesStorage,
    uuid::UUIDs.UUID,
    file::HDF5.File,
)
    root = _get_root(storage, file)
    path = _get_time_series_path(root, uuid)
    HDF5.delete_object(path)
    return
end

function deserialize_time_series(
    ::Type{T},
    storage::Hdf5TimeSeriesStorage,
    metadata::TimeSeriesMetadata,
    rows::UnitRange,
    columns::UnitRange,
) where {T <: StaticTimeSeries}
    _deserialize_time_series(T, storage, metadata, rows, columns, storage.file)
end

function _deserialize_time_series(
    ::Type{T},
    storage::Hdf5TimeSeriesStorage,
    metadata::TimeSeriesMetadata,
    rows::UnitRange,
    columns::UnitRange,
    ::Nothing,
) where {T <: StaticTimeSeries}
    return HDF5.h5open(storage.file_path, "r") do file
        _deserialize_time_series(T, storage, metadata, rows, columns, file)
    end
end

function _deserialize_time_series(
    ::Type{T},
    storage::Hdf5TimeSeriesStorage,
    metadata::TimeSeriesMetadata,
    rows::UnitRange,
    columns::UnitRange,
    file::HDF5.File,
) where {T <: StaticTimeSeries}
    # Note that all range checks must occur at a higher level.
    root = _get_root(storage, file)
    uuid = get_time_series_uuid(metadata)
    path = _get_time_series_path(root, uuid)
    attributes = _read_time_series_attributes(path)
    @debug "deserializing a StaticTimeSeries" _group = LOG_GROUP_TIME_SERIES T
    data_type = attributes["data_type"]
    data = get_hdf_array(path["data"], data_type, rows)
    resolution = get_resolution(metadata)
    start_time = get_initial_timestamp(metadata) + resolution * (rows.start - 1)
    timestamps = range(
        start_time;
        length = length(rows),
        step = resolution,
    )
    return T(metadata, TimeSeries.TimeArray(timestamps, data))
end

function deserialize_time_series(
    ::Type{T},
    storage::Hdf5TimeSeriesStorage,
    metadata::TimeSeriesMetadata,
    rows::UnitRange,
    columns::UnitRange,
) where {T <: AbstractDeterministic}
    # Note that all range checks must occur at a higher level.
    _deserialize_time_series(T, storage, metadata, rows, columns, storage.file)
end

function _deserialize_time_series(
    ::Type{T},
    storage::Hdf5TimeSeriesStorage,
    metadata::TimeSeriesMetadata,
    rows::UnitRange,
    columns::UnitRange,
    ::Nothing,
) where {T <: AbstractDeterministic}
    return HDF5.h5open(storage.file_path, "r") do file
        _deserialize_time_series(T, storage, metadata, rows, columns, file)
    end
end

function _deserialize_time_series(
    ::Type{T},
    storage::Hdf5TimeSeriesStorage,
    metadata::TimeSeriesMetadata,
    rows::UnitRange,
    columns::UnitRange,
    file::HDF5.File,
) where {T <: AbstractDeterministic}
    root = _get_root(storage, file)
    uuid = get_time_series_uuid(metadata)
    path = _get_time_series_path(root, uuid)
    actual_type = _read_time_series_type(path)
    if actual_type === SingleTimeSeries
        last_index = size(path["data"])[1]
        return deserialize_deterministic_from_single_time_series(
            storage,
            metadata,
            rows,
            columns,
            last_index,
        )
    end

    @assert actual_type <: T "actual_type = $actual_type T = $T"
    @debug "deserializing a Forecast" _group = LOG_GROUP_TIME_SERIES T
    attributes = _read_time_series_attributes(path)
    data = get_hdf_array(path["data"], attributes["data_type"], metadata, rows, columns)
    return actual_type(metadata, data)
end

function get_hdf_array(
    dataset,
    ::Type{<:CONSTANT},
    metadata::ForecastMetadata,
    rows::UnitRange{Int},
    columns::UnitRange{Int},
)
    data = SortedDict{Dates.DateTime, Vector{Float64}}()
    resolution = get_resolution(metadata)
    initial_timestamp = get_initial_timestamp(metadata) + resolution * (rows.start - 1)
    interval = get_interval(metadata)
    start_time = initial_timestamp + interval * (columns.start - 1)
    if length(columns) == 1
        data[start_time] = dataset[rows, columns.start]
    else
        data_read = dataset[rows, columns]
        for (i, it) in
            enumerate(range(start_time; length = length(columns), step = interval))
            data[it] = @view data_read[1:length(rows), i]
        end
    end
    return data
end

function get_hdf_array(
    dataset,
<<<<<<< HEAD
    T,
    attributes::Dict{String, Any},
    rows::UnitRange{Int},
    columns::UnitRange{Int},
)
    data = SortedDict{Dates.DateTime, Vector{T}}()
    initial_timestamp = attributes["start_time"]
    interval = attributes["interval"]
=======
    ::Type{LinearFunctionData},
    metadata::TimeSeriesMetadata,
    rows::UnitRange{Int},
    columns::UnitRange{Int},
)
    data = get_hdf_array(dataset, CONSTANT, metadata, rows, columns)
    return SortedDict{Dates.DateTime, Vector{LinearFunctionData}}(
        k => LinearFunctionData.(v) for (k, v) in data
    )
end

_quadratic_from_tuple((a, b)::Tuple{Float64, Float64}) = QuadraticFunctionData(a, b, 0.0)

function get_hdf_array(
    dataset,
    type::Type{QuadraticFunctionData},
    metadata::ForecastMetadata,
    rows::UnitRange{Int},
    columns::UnitRange{Int},
)
    data = SortedDict{Dates.DateTime, Vector{QuadraticFunctionData}}()
    resolution = get_resolution(metadata)
    initial_timestamp = get_initial_timestamp(metadata) + resolution * (rows.start - 1)
    interval = get_interval(metadata)
>>>>>>> e87f7b82
    start_time = initial_timestamp + interval * (columns.start - 1)
    colons = repeat([:], ndims(dataset) - 2)
    if length(columns) == 1
        data[start_time] = retransform_hdf_array(dataset[rows, columns.start, colons...], T)
    else
        data_read = retransform_hdf_array(dataset[rows, columns, colons...], T)
        for (i, it) in
            enumerate(range(start_time; length = length(columns), step = interval))
            data[it] = @view data_read[1:length(rows), i]
        end
    end
    return data
end

function get_hdf_array(
    dataset,
<<<<<<< HEAD
    type::Type{<:CONSTANT},
=======
    type::Type{PiecewiseLinearPointData},
    metadata::ForecastMetadata,
>>>>>>> e87f7b82
    rows::UnitRange{Int},
)
<<<<<<< HEAD
    data = retransform_hdf_array(dataset[rows], type)
=======
    data = SortedDict{Dates.DateTime, Vector{PiecewiseLinearPointData}}()
    resolution = get_resolution(metadata)
    initial_timestamp = get_initial_timestamp(metadata) + resolution * (rows.start - 1)
    interval = get_interval(metadata)
    start_time = initial_timestamp + interval * (columns.start - 1)
    if length(columns) == 1
        data[start_time] = retransform_hdf_array(dataset[rows, columns.start, :, :], type)
    else
        data_read = retransform_hdf_array(dataset[rows, columns, :, :], type)
        for (i, it) in
            enumerate(range(start_time; length = length(columns), step = interval))
            data[it] = @view data_read[1:length(rows), i]
        end
    end
>>>>>>> e87f7b82
    return data
end

function get_hdf_array(
    dataset,
    T,
    rows::UnitRange{Int},
)
    colons = repeat([:], ndims(dataset) - 1)
    data = retransform_hdf_array(dataset[rows, colons...], T)
    return data
end

function retransform_hdf_array(data::Array, ::Type{<:CONSTANT})
    return data
end

function retransform_hdf_array(
    data::Array,
    T::Union{Type{LinearFunctionData}, Type{QuadraticFunctionData}},
)
    length_req = fieldcount(get_raw_data_type(T))
    (size(data)[end] == length_req) || throw(
        ArgumentError(
            "Last dimension of data must have length $length_req, got size $(size(data))",
        ),
    )
    dims_to_keep = Tuple(1:(ndims(data) - 1))
    # Pop off the last dimension and call the constructor on that data
    return map(x -> T(x...), eachslice(data; dims = dims_to_keep))  # PERF possibly preallocation would be better
end

retransform_hdf_array(data::Array, T::Type{PiecewiseLinearData}) =
    T.(retransform_hdf_array(data, Vector{NamedTuple}))

function retransform_hdf_array(data::Array, T::Type{<:Vector{<:Union{Tuple, NamedTuple}}})
    length_req = 2
    (size(data)[end] == length_req) || throw(
        ArgumentError(
            "Last dimension of data must have length $length_req, got size $(size(data))",
        ),
    )
    dims_to_keep = Tuple(1:(ndims(data) - 2))
    # Pop off the last dimension and call the constructor on that data
    return map(
        x -> [Tuple(pair) for pair in eachrow(x)],
        eachslice(data; dims = dims_to_keep),
    )  # PERF possibly preallocation would be better
end

function deserialize_time_series(
    ::Type{T},
    storage::Hdf5TimeSeriesStorage,
    metadata::TimeSeriesMetadata,
    rows::UnitRange,
    columns::UnitRange,
) where {T <: Probabilistic}
    _deserialize_time_series(T, storage, metadata, rows, columns, storage.file)
end

function _deserialize_time_series(
    ::Type{T},
    storage::Hdf5TimeSeriesStorage,
    metadata::TimeSeriesMetadata,
    rows::UnitRange,
    columns::UnitRange,
    ::Nothing,
) where {T <: Probabilistic}
    return HDF5.h5open(storage.file_path, "r") do file
        _deserialize_time_series(T, storage, metadata, rows, columns, file)
    end
end

function _deserialize_time_series(
    ::Type{T},
    storage::Hdf5TimeSeriesStorage,
    metadata::TimeSeriesMetadata,
    rows::UnitRange,
    columns::UnitRange,
    file::HDF5.File,
) where {T <: Probabilistic}
    # Note that all range checks must occur at a higher level.
    total_percentiles = length(get_percentiles(metadata))
    root = _get_root(storage, file)
    uuid = get_time_series_uuid(metadata)
    path = _get_time_series_path(root, uuid)
    attributes = _read_time_series_attributes(path)
    @assert_op length(attributes["dataset_size"]) == 3
    @debug "deserializing a Forecast" _group = LOG_GROUP_TIME_SERIES T
    data = SortedDict{Dates.DateTime, Matrix{attributes["data_type"]}}()
    initial_timestamp = get_initial_timestamp(metadata)
    interval = get_interval(metadata)
    start_time = initial_timestamp + interval * (first(columns) - 1)
    if length(columns) == 1
        data[start_time] =
            transpose(path["data"][1:total_percentiles, rows, first(columns)])
    else
        data_read = PermutedDimsArray(
            path["data"][1:total_percentiles, rows, columns],
            [3, 2, 1],
        )
        for (i, it) in enumerate(
            range(start_time; length = length(columns), step = interval),
        )
            data[it] = @view data_read[i, 1:length(rows), 1:total_percentiles]
        end
    end

    return T(metadata, data)
end

function deserialize_time_series(
    ::Type{T},
    storage::Hdf5TimeSeriesStorage,
    metadata::TimeSeriesMetadata,
    rows::UnitRange,
    columns::UnitRange,
) where {T <: Scenarios}
    _deserialize_time_series(T, storage, metadata, rows, columns, storage.file)
end

function _deserialize_time_series(
    ::Type{T},
    storage::Hdf5TimeSeriesStorage,
    metadata::TimeSeriesMetadata,
    rows::UnitRange,
    columns::UnitRange,
    ::Nothing,
) where {T <: Scenarios}
    return HDF5.h5open(storage.file_path, "r") do file
        _deserialize_time_series(T, storage, metadata, rows, columns, file)
    end
end

function _deserialize_time_series(
    ::Type{T},
    storage::Hdf5TimeSeriesStorage,
    metadata::TimeSeriesMetadata,
    rows::UnitRange,
    columns::UnitRange,
    file::HDF5.File,
) where {T <: Scenarios}
    # Note that all range checks must occur at a higher level.
    total_scenarios = get_scenario_count(metadata)

    root = _get_root(storage, file)
    uuid = get_time_series_uuid(metadata)
    path = _get_time_series_path(root, uuid)
    attributes = _read_time_series_attributes(path)
    @assert_op attributes["type"] == T
    @assert_op length(attributes["dataset_size"]) == 3
    @debug "deserializing a Forecast" _group = LOG_GROUP_TIME_SERIES T
    data = SortedDict{Dates.DateTime, Matrix{attributes["data_type"]}}()
    initial_timestamp = get_initial_timestamp(metadata)
    interval = get_interval(metadata)
    start_time = initial_timestamp + interval * (first(columns) - 1)
    if length(columns) == 1
        data[start_time] =
            transpose(path["data"][1:total_scenarios, rows, first(columns)])
    else
        data_read =
            PermutedDimsArray(path["data"][1:total_scenarios, rows, columns], [3, 2, 1])
        for (i, it) in enumerate(
            range(start_time; length = length(columns), step = interval),
        )
            data[it] = @view data_read[i, 1:length(rows), 1:total_scenarios]
        end
    end

    return T(metadata, data)
end

function clear_time_series!(storage::Hdf5TimeSeriesStorage)
    # Re-create the file. HDF5 will not actually free up the deleted space until h5repack
    # is run on the file.
    _make_file(storage)
    @info "Cleared all time series."
end

get_num_time_series(storage::Hdf5TimeSeriesStorage) =
    _get_num_time_series(storage, storage.file)

function _get_num_time_series(storage::Hdf5TimeSeriesStorage, ::Nothing)
    HDF5.h5open(storage.file_path, "r") do file
        _get_num_time_series(storage, file)
    end
end

_get_num_time_series(storage::Hdf5TimeSeriesStorage, file::HDF5.File) =
    length(_get_root(storage, file))

_make_file(storage::Hdf5TimeSeriesStorage) = _make_file(storage, storage.file)

function _make_file(storage::Hdf5TimeSeriesStorage, ::Nothing)
    HDF5.h5open(storage.file_path, "w") do file
        _make_file(storage, file)
    end
end

function _make_file(storage::Hdf5TimeSeriesStorage, file::HDF5.File)
    root = HDF5.create_group(file, HDF5_TS_ROOT_PATH)
    HDF5.attributes(root)[TIME_SERIES_VERSION_KEY] = TIME_SERIES_DATA_FORMAT_VERSION
    _serialize_compression_settings(storage, root)
    return
end

function _serialize_compression_settings(storage::Hdf5TimeSeriesStorage, root)
    HDF5.attributes(root)["compression_enabled"] = storage.compression.enabled
    HDF5.attributes(root)["compression_type"] = string(storage.compression.type)
    HDF5.attributes(root)["compression_level"] = storage.compression.level
    HDF5.attributes(root)["compression_shuffle"] = storage.compression.shuffle
    return
end

function _deserialize_compression_settings!(storage::Hdf5TimeSeriesStorage)
    _deserialize_compression_settings!(storage, storage.file)
end

function _deserialize_compression_settings!(storage::Hdf5TimeSeriesStorage, ::Nothing)
    HDF5.h5open(storage.file_path, "r+") do file
        _deserialize_compression_settings!(storage, file)
    end
end

function _deserialize_compression_settings!(storage::Hdf5TimeSeriesStorage, file::HDF5.File)
    root = _get_root(storage, file)
    storage.compression = CompressionSettings(;
        enabled = HDF5.read(HDF5.attributes(root)["compression_enabled"]),
        type = CompressionTypes(HDF5.read(HDF5.attributes(root)["compression_type"])),
        level = HDF5.read(HDF5.attributes(root)["compression_level"]),
        shuffle = HDF5.read(HDF5.attributes(root)["compression_shuffle"]),
    )
    return
end

_get_root(storage::Hdf5TimeSeriesStorage, file) = file[HDF5_TS_ROOT_PATH]

function _get_time_series_path(root::HDF5.Group, uuid::UUIDs.UUID)
    uuid_str = string(uuid)
    if !haskey(root, uuid_str)
        throw(ArgumentError("UUID $uuid_str does not exist"))
    end

    return root[uuid_str]
end

function compare_values(
    x::Hdf5TimeSeriesStorage,
    y::Hdf5TimeSeriesStorage;
    compare_uuids = false,
    kwargs...,
)
    item_x = sort!(collect(iterate_time_series(x)); by = z -> z[1])
    item_y = sort!(collect(iterate_time_series(y)); by = z -> z[1])
    if length(item_x) != length(item_y)
        @error "lengths don't match" length(item_x) length(item_y)
        return false
    end

    if !compare_uuids
        # TODO: This could be improved. But we still get plenty of verification when
        # UUIDs are not changed.
        return true
    end

    for ((uuid_x, data_x), (uuid_y, data_y)) in zip(item_x, item_y)
        if uuid_x != uuid_y
            @error "UUIDs don't match" uuid_x uuid_y
            return false
        end
        if data_x != data_y
            @error "data doesn't match" data_x data_y
            return false
        end
    end

    return true
end<|MERGE_RESOLUTION|>--- conflicted
+++ resolved
@@ -270,7 +270,7 @@
 # Can define new methods for new types if the default doesn't work for them
 get_type_label(::Type{CONSTANT}) = "CONSTANT"
 get_type_label(::Type{<:Integer}) = get_type_label(CONSTANT)
-get_type_label(data_type::Type{<:Any}) = string(data_type)
+get_type_label(data_type::Type{<:Any}) = string(data_type)  # temporary, see below
 
 function _write_time_series_attributes!(
     ts::T,
@@ -287,16 +287,13 @@
     return Dict(
         "type" => _read_time_series_type(path),
         "dataset_size" => size(path["data"]),
-        "data_type" => _TYPE_DICT[HDF5.read(HDF5.attributes(path)["data_type"])],
+        "data_type" => parse_type(HDF5.read(HDF5.attributes(path)["data_type"])),
     )
 end
 
 _TYPE_DICT = Dict("CONSTANT" => CONSTANT)  # Special cases that shouldn't get parsed as Julia types
 
-# I hate to do such string manipulation, but I'd really like to have this work for types not
-# currently in scope (e.g., those in PowerSystems). Another way to do this would be
-# dispatching on Val(Symbol(type_str)) and writing methods in PowerSystems; this is more
-# automatic.
+# TODO hacky and temporary, will be replaced when attributes are stored elsewhere
 function parse_type(type_str)
     haskey(_TYPE_DICT, type_str) && return _TYPE_DICT[type_str]
 
@@ -322,24 +319,6 @@
     return primary_type{getproperty(Main, Symbol(splitted[2]))}
 end
 
-<<<<<<< HEAD
-function _read_time_series_attributes_common(storage::Hdf5TimeSeriesStorage, path, rows)
-    initial_timestamp =
-        Dates.epochms2datetime(HDF5.read(HDF5.attributes(path)["initial_timestamp"]))
-    resolution = Dates.Millisecond(HDF5.read(HDF5.attributes(path)["resolution"]))
-    data_type = parse_type(HDF5.read(HDF5.attributes(path)["data_type"]))
-    return Dict(
-        "type" => _read_time_series_type(path),
-        "initial_timestamp" => initial_timestamp,
-        "resolution" => resolution,
-        "dataset_size" => size(path["data"]),
-        "start_time" => initial_timestamp + resolution * (rows.start - 1),
-        "data_type" => data_type,
-    )
-end
-
-=======
->>>>>>> e87f7b82
 function _read_time_series_type(path)
     module_str = HDF5.read(HDF5.attributes(path)["module"])
     type_str = HDF5.read(HDF5.attributes(path)["type"])
@@ -529,41 +508,15 @@
 
 function get_hdf_array(
     dataset,
-<<<<<<< HEAD
     T,
-    attributes::Dict{String, Any},
+    metadata::TimeSeriesMetadata,  # TODO should this be `ForecastMetadata`?
     rows::UnitRange{Int},
     columns::UnitRange{Int},
 )
     data = SortedDict{Dates.DateTime, Vector{T}}()
-    initial_timestamp = attributes["start_time"]
-    interval = attributes["interval"]
-=======
-    ::Type{LinearFunctionData},
-    metadata::TimeSeriesMetadata,
-    rows::UnitRange{Int},
-    columns::UnitRange{Int},
-)
-    data = get_hdf_array(dataset, CONSTANT, metadata, rows, columns)
-    return SortedDict{Dates.DateTime, Vector{LinearFunctionData}}(
-        k => LinearFunctionData.(v) for (k, v) in data
-    )
-end
-
-_quadratic_from_tuple((a, b)::Tuple{Float64, Float64}) = QuadraticFunctionData(a, b, 0.0)
-
-function get_hdf_array(
-    dataset,
-    type::Type{QuadraticFunctionData},
-    metadata::ForecastMetadata,
-    rows::UnitRange{Int},
-    columns::UnitRange{Int},
-)
-    data = SortedDict{Dates.DateTime, Vector{QuadraticFunctionData}}()
     resolution = get_resolution(metadata)
     initial_timestamp = get_initial_timestamp(metadata) + resolution * (rows.start - 1)
     interval = get_interval(metadata)
->>>>>>> e87f7b82
     start_time = initial_timestamp + interval * (columns.start - 1)
     colons = repeat([:], ndims(dataset) - 2)
     if length(columns) == 1
@@ -580,32 +533,10 @@
 
 function get_hdf_array(
     dataset,
-<<<<<<< HEAD
     type::Type{<:CONSTANT},
-=======
-    type::Type{PiecewiseLinearPointData},
-    metadata::ForecastMetadata,
->>>>>>> e87f7b82
     rows::UnitRange{Int},
 )
-<<<<<<< HEAD
     data = retransform_hdf_array(dataset[rows], type)
-=======
-    data = SortedDict{Dates.DateTime, Vector{PiecewiseLinearPointData}}()
-    resolution = get_resolution(metadata)
-    initial_timestamp = get_initial_timestamp(metadata) + resolution * (rows.start - 1)
-    interval = get_interval(metadata)
-    start_time = initial_timestamp + interval * (columns.start - 1)
-    if length(columns) == 1
-        data[start_time] = retransform_hdf_array(dataset[rows, columns.start, :, :], type)
-    else
-        data_read = retransform_hdf_array(dataset[rows, columns, :, :], type)
-        for (i, it) in
-            enumerate(range(start_time; length = length(columns), step = interval))
-            data[it] = @view data_read[1:length(rows), i]
-        end
-    end
->>>>>>> e87f7b82
     return data
 end
 
