--- conflicted
+++ resolved
@@ -306,7 +306,7 @@
     return esc(out)
 end
 
-<<<<<<< HEAD
+
 """
 Return the resolution from a TimeArray.
 """
@@ -343,7 +343,7 @@
 
 function get_type_from_strings(module_name, type)
     return getfield(Base.root_module(Base.__toplevel__, Symbol(module_name)), Symbol(type))
-=======
+
 # This function is used instead of cp given
 # https://github.com/JuliaLang/julia/issues/30723
 function copy_file(src::AbstractString, dst::AbstractString)
@@ -357,5 +357,5 @@
         end
     end
     return
->>>>>>> bdde7d79
+
 end