
<<<<<<< HEAD
=======
struct TestComponent <: IS.InfrastructureSystemsType
    name::AbstractString
    val::Int
    internal::IS.InfrastructureSystemsInternal
end

function TestComponent(name, val, internal=IS.InfrastructureSystemsInternal())
    return TestComponent(name, val, internal)
end

>>>>>>> 01a03fe3
function create_system_data(; with_forecasts=false)
    data = IS.SystemData()

    name = "Component1"
<<<<<<< HEAD
    component = IS.TestComponent(name, 5)
    add_component!(data, component)
=======
    component = TestComponent(name, 5)
    IS.add_component!(data, component)
>>>>>>> 01a03fe3

    if with_forecasts
        file = joinpath(FORECASTS_DIR, "ComponentsAsColumnsNoTime.json")
        IS.add_forecasts!(data, IS.make_forecasts(data, file, IS))

        forecasts = get_all_forecasts(data)
        @assert length(forecasts) > 0
    end

    return data
end

function get_all_forecasts(data)
<<<<<<< HEAD
    return collect(iterate_forecasts(data))
=======
    return collect(IS.iterate_forecasts(data))
>>>>>>> 01a03fe3
end<|MERGE_RESOLUTION|>--- conflicted
+++ resolved
@@ -1,28 +1,10 @@
 
-<<<<<<< HEAD
-=======
-struct TestComponent <: IS.InfrastructureSystemsType
-    name::AbstractString
-    val::Int
-    internal::IS.InfrastructureSystemsInternal
-end
-
-function TestComponent(name, val, internal=IS.InfrastructureSystemsInternal())
-    return TestComponent(name, val, internal)
-end
-
->>>>>>> 01a03fe3
 function create_system_data(; with_forecasts=false)
     data = IS.SystemData()
 
     name = "Component1"
-<<<<<<< HEAD
     component = IS.TestComponent(name, 5)
-    add_component!(data, component)
-=======
-    component = TestComponent(name, 5)
     IS.add_component!(data, component)
->>>>>>> 01a03fe3
 
     if with_forecasts
         file = joinpath(FORECASTS_DIR, "ComponentsAsColumnsNoTime.json")
@@ -36,9 +18,5 @@
 end
 
 function get_all_forecasts(data)
-<<<<<<< HEAD
-    return collect(iterate_forecasts(data))
-=======
     return collect(IS.iterate_forecasts(data))
->>>>>>> 01a03fe3
 end