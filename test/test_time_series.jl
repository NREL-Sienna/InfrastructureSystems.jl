@testset "Test add forecasts on the fly from dict" begin
    sys = IS.SystemData()
    name = "Component1"
    component = IS.TestComponent(name, 5)
    IS.add_component!(sys, component)

    initial_time = Dates.DateTime("2020-09-01")
    resolution = Dates.Hour(1)

    data = TimeSeries.TimeArray(
        range(initial_time; length = 365, step = resolution),
        ones(365),
    )
    other_time = initial_time + resolution
    name = "test"
    horizon = 24
    data = SortedDict(initial_time => ones(horizon), other_time => ones(horizon))

    forecast = IS.Deterministic(data = data, name = name, resolution = resolution)
    IS.add_time_series!(sys, component, forecast)
    var1 = IS.get_time_series(IS.Deterministic, component, name; start_time = initial_time)
    @test length(var1) == 2
    @test IS.get_horizon(var1) == horizon
    @test IS.get_initial_timestamp(var1) == initial_time

    var2 = IS.get_time_series(
        IS.Deterministic,
        component,
        name;
        start_time = initial_time,
        count = 2,
    )
    @test length(var2) == 2

    var3 = IS.get_time_series(IS.Deterministic, component, name; start_time = other_time)
    @test length(var2) == 2
    # Throws errors
    @test_throws ArgumentError IS.get_time_series(
        IS.Deterministic,
        component,
        name;
        start_time = initial_time,
        count = 3,
    )
    @test_throws ArgumentError IS.get_time_series(
        IS.Deterministic,
        component,
        name;
        start_time = other_time,
        count = 2,
    )

    count = IS.get_count(var2)
    @test count == 2

    window1 = IS.get_window(var2, initial_time)
    @test window1 isa TimeSeries.TimeArray
    @test TimeSeries.timestamp(window1)[1] == initial_time
    window2 = IS.get_window(var2, other_time)
    @test window2 isa TimeSeries.TimeArray
    @test TimeSeries.timestamp(window2)[1] == other_time

    found = 0
    for ta in IS.iterate_windows(var2)
        @test ta isa TimeSeries.TimeArray
        found += 1
        if found == 1
            @test TimeSeries.timestamp(ta)[1] == initial_time
        else
            @test TimeSeries.timestamp(ta)[1] == other_time
        end
    end
    @test found == count

    @test IS.get_uuid(forecast) == IS.get_uuid(var1)
    @test IS.get_uuid(forecast) == IS.get_uuid(var2)
end

@testset "Test add Deterministic" begin
    initial_time = Dates.DateTime("2020-09-01")
    resolution = Dates.Hour(1)
    other_time = initial_time + resolution
    name = "test"
    horizon = 24
    data_vec = Dict(initial_time => ones(horizon), other_time => ones(horizon))
    data_tuple =
        Dict(initial_time => tuple(ones(horizon)...), other_time => tuple(ones(horizon)...))
    for d in [data_vec, data_tuple]
        @testset "Add deterministic from $(typeof(d))" begin
            sys = IS.SystemData()
            component_name = "Component1"
            component = IS.TestComponent(component_name, 5)
            IS.add_component!(sys, component)
            forecast = IS.Deterministic(name, d, resolution)
            @test IS.get_initial_timestamp(forecast) == initial_time
            IS.add_time_series!(sys, component, forecast)
            @test IS.has_time_series(component)
        end
    end

    data_ts = Dict(
        initial_time => TimeSeries.TimeArray(
            range(initial_time; length = horizon, step = resolution),
            ones(horizon),
        ),
        other_time => TimeSeries.TimeArray(
            range(other_time; length = horizon, step = resolution),
            ones(horizon),
        ),
    )
    sys = IS.SystemData()
    component_name = "Component1"
    component = IS.TestComponent(component_name, 5)
    IS.add_component!(sys, component)
    forecast = IS.Deterministic(name, data_ts)
    @test IS.get_initial_timestamp(forecast) == initial_time
    IS.add_time_series!(sys, component, forecast)
    @test IS.has_time_series(component)

    data_ts_two_cols = Dict(
        initial_time => TimeSeries.TimeArray(
            range(initial_time; length = horizon, step = resolution),
            ones(horizon, 2),
        ),
        other_time => TimeSeries.TimeArray(
            range(other_time; length = horizon, step = resolution),
            ones(horizon, 2),
        ),
    )
    sys = IS.SystemData()
    component_name = "Component1"
    component = IS.TestComponent(component_name, 5)
    IS.add_component!(sys, component)
    @test_throws ArgumentError IS.Deterministic(name, data_ts_two_cols)
end

@testset "Test add Deterministic Cost Timeseries " begin
    initial_time = Dates.DateTime("2020-09-01")
    resolution = Dates.Hour(1)
    other_time = initial_time + resolution
    name = "test"
    horizon = 24
    polynomial_cost = repeat([(999.0, 1.0)], 24)
    data_polynomial =
        SortedDict(initial_time => polynomial_cost, other_time => polynomial_cost)
    pwl_cost = repeat([repeat([(999.0, 1.0)], 5)], 24)
    data_pwl = SortedDict(initial_time => pwl_cost, other_time => pwl_cost)
    for d in [data_polynomial, data_pwl]
        @testset "Add deterministic from $(typeof(d))" begin
            sys = IS.SystemData()
            component_name = "Component1"
            component = IS.TestComponent(component_name, 5)
            IS.add_component!(sys, component)
            forecast = IS.Deterministic(name, d; resolution = resolution)
            @test IS.get_initial_timestamp(forecast) == initial_time
            IS.add_time_series!(sys, component, forecast)
            @test IS.has_time_series(component)
        end
    end

    data_ts_polynomial = Dict(
        initial_time => TimeSeries.TimeArray(
            range(initial_time; length = horizon, step = resolution),
            polynomial_cost,
        ),
        other_time => TimeSeries.TimeArray(
            range(other_time; length = horizon, step = resolution),
            polynomial_cost,
        ),
    )
    data_ts_pwl = Dict(
        initial_time => TimeSeries.TimeArray(
            range(initial_time; length = horizon, step = resolution),
            pwl_cost,
        ),
        other_time => TimeSeries.TimeArray(
            range(other_time; length = horizon, step = resolution),
            pwl_cost,
        ),
    )
    for d in [data_ts_polynomial, data_ts_pwl]
        @testset "Add deterministic from $(typeof(d))" begin
            sys = IS.SystemData()
            component_name = "Component1"
            component = IS.TestComponent(component_name, 5)
            IS.add_component!(sys, component)
            forecast = IS.Deterministic(name, d)
            @test IS.get_initial_timestamp(forecast) == initial_time
            IS.add_time_series!(sys, component, forecast)
            @test IS.has_time_series(component)
        end
    end
end

@testset "Test add Probabilistic" begin
    initial_time = Dates.DateTime("2020-09-01")
    resolution = Dates.Hour(1)
    other_time = initial_time + resolution
    name = "test"
    horizon = 24
    data_vec = Dict(initial_time => ones(horizon, 99), other_time => ones(horizon, 99))
    d = data_vec
    sys = IS.SystemData()
    component_name = "Component1"
    component = IS.TestComponent(component_name, 5)
    IS.add_component!(sys, component)
    forecast = IS.Probabilistic(name, d, ones(99); resolution = resolution)
    IS.add_time_series!(sys, component, forecast)
    @test IS.has_time_series(component)
    @test IS.get_initial_timestamp(forecast) == initial_time
    forecast_retrieved =
        IS.get_time_series(IS.Probabilistic, component, "test"; start_time = initial_time)
    @test IS.get_initial_timestamp(forecast_retrieved) == initial_time
end

@testset "Test add SingleTimeSeries" begin
    sys = IS.SystemData()
    name = "Component1"
    component = IS.TestComponent(name, 5)
    IS.add_component!(sys, component)

    initial_time = Dates.DateTime("2020-09-01")
    resolution = Dates.Hour(1)
    other_time = initial_time + resolution

    data = TimeSeries.TimeArray(
        range(initial_time; length = 365, step = resolution),
        ones(365),
    )
    data = IS.SingleTimeSeries(data = data, name = "test_c")
    IS.add_time_series!(sys, component, data)
    ts1 = IS.get_time_series(
        IS.SingleTimeSeries,
        component,
        "test_c";
        start_time = initial_time,
        len = 12,
    )
    @test length(IS.get_data(ts1)) == 12
    ts2 = IS.get_time_series(
        IS.SingleTimeSeries,
        component,
        "test_c";
        start_time = initial_time + Dates.Day(1),
        len = 12,
    )
    @test length(IS.get_data(ts2)) == 12
    ts3 = IS.get_time_series(
        IS.SingleTimeSeries,
        component,
        "test_c";
        start_time = initial_time + Dates.Day(1),
    )
    @test length(IS.get_data(ts3)) == 341
    #Throws errors
    @test_throws ArgumentError IS.get_time_series(
        IS.SingleTimeSeries,
        component,
        "test_c";
        start_time = initial_time,
        len = 1200,
    )
    @test_throws ArgumentError IS.get_time_series(
        IS.SingleTimeSeries,
        component,
        "test_c";
        start_time = initial_time - Dates.Day(10),
        len = 12,
    )

    # Conflicting resolution
    data = TimeSeries.TimeArray(
        range(initial_time; length = 365, step = Dates.Minute(5)),
        ones(365),
    )
    data = IS.SingleTimeSeries(data = data, name = "test_d")
    @test_throws IS.ConflictingInputsError IS.add_time_series!(sys, component, data)
end

<<<<<<< HEAD
@testset "Test Deterministic with a wrapped SingleTimeSeries" begin
    for in_memory in (true, false)
        sys = IS.SystemData(time_series_in_memory = in_memory)
        component = IS.TestComponent("Component1", 5)
        IS.add_component!(sys, component)

        resolution = Dates.Minute(5)
        dates = create_dates("2020-01-01T00:00:00", resolution, "2020-01-01T23:00:00")
        data = collect(1:length(dates))
        ta = TimeSeries.TimeArray(dates, data, [IS.get_name(component)])
        name = "val"
        ts = IS.SingleTimeSeries(name, ta)
        IS.add_time_series!(sys, component, ts)
        horizon = 6
        interval = Dates.Hour(1)
        IS.transform_single_time_series!(
            sys,
            IS.DeterministicSingleTimeSeries,
            horizon,
            interval,
        )

        # The original should still be readable.
        single_vals = IS.get_time_series_values(IS.SingleTimeSeries, component, name)
        @test single_vals == data

        # Get the transformed forecast.
        forecast = IS.get_time_series(IS.Deterministic, component, name)
        window = IS.get_window(forecast, dates[1])
        @test window isa TimeSeries.TimeArray
        @test TimeSeries.timestamp(window) == TimeSeries.timestamp(ta[1:horizon])
        @test TimeSeries.values(window) == TimeSeries.values(ta[1:horizon])

        windows = collect(IS.iterate_windows(forecast))
        exp_length = Dates.Hour(last(dates) - first(dates)).value
        @test length(windows) == exp_length
        last_initial_time = last(dates) - interval
        last_it_index = length(dates) - Int(Dates.Minute(interval) / resolution)
        @test last_initial_time == dates[last_it_index]
        last_val_index = last_it_index + horizon - 1
        @test TimeSeries.values(windows[exp_length]) == data[last_it_index:last_val_index]

        # Must start on a window.
        @test_throws ArgumentError IS.get_time_series(
            IS.Deterministic,
            component,
            name;
            start_time = dates[2],
        )
        # Must pass a full horizon.
        @test_throws ArgumentError IS.get_time_series(
            IS.Deterministic,
            component,
            name;
            len = horizon - 1,
        )
        # Already stored.
        @test_throws ArgumentError IS.transform_single_time_series!(
            sys,
            IS.DeterministicSingleTimeSeries,
            horizon,
            interval,
        )
        # Mismatched horizon
        @test_throws IS.ConflictingInputsError IS.transform_single_time_series!(
            sys,
            IS.DeterministicSingleTimeSeries,
            7,
            interval,
        )
        # Mismatched interval
        @test_throws IS.ConflictingInputsError IS.transform_single_time_series!(
            sys,
            IS.DeterministicSingleTimeSeries,
            horizon,
            Dates.Hour(2),
        )
        # Ensure that deleting one doesn't delete the other.
        if in_memory
            IS.remove_time_series!(IS.Deterministic, sys, component, name)
            @test IS.get_time_series(IS.SingleTimeSeries, component, name) isa
                  IS.SingleTimeSeries
        else
            IS.remove_time_series!(IS.SingleTimeSeries, sys, component, name)
            @test IS.get_time_series(IS.Deterministic, component, name) isa
                  IS.DeterministicSingleTimeSeries
        end
    end
end

@testset "Test component removal with DeterministicSingleTimeSeries" begin
    sys = IS.SystemData()
    component = IS.TestComponent("Component1", 5)
    IS.add_component!(sys, component)

    resolution = Dates.Minute(5)
    dates = create_dates("2020-01-01T00:00:00", resolution, "2020-01-01T23:00:00")
    data = collect(1:length(dates))
    ta = TimeSeries.TimeArray(dates, data, [IS.get_name(component)])
    name = "val"
    ts = IS.SingleTimeSeries(name, ta)
    IS.add_time_series!(sys, component, ts)
    horizon = 6
    interval = Dates.Hour(1)
    IS.transform_single_time_series!(
        sys,
        IS.DeterministicSingleTimeSeries,
        horizon,
        interval,
    )
    IS.remove_component!(sys, component)
    @test length(IS.get_components(IS.TestComponent, sys)) == 0
=======
@testset "Test add SingleTimeSeries with Polynomial Cost" begin
    sys = IS.SystemData()
    name = "Component1"
    component = IS.TestComponent(name, 5)
    IS.add_component!(sys, component)

    initial_time = Dates.DateTime("2020-09-01")
    resolution = Dates.Hour(1)
    other_time = initial_time + resolution
    polynomial_cost = repeat([(999.0, 1.0)], 365)
    data_polynomial = TimeSeries.TimeArray(
        range(initial_time; length = 365, step = resolution),
        polynomial_cost,
    )
    data = IS.SingleTimeSeries(data = data_polynomial, name = "test_c")
    IS.add_time_series!(sys, component, data)
    ts = IS.get_time_series(IS.SingleTimeSeries, component, "test_c";)
    @test IS.get_data_type(ts) == "POLYNOMIAL"
    @test reshape(TimeSeries.values(IS.get_data(ts)), 365) ==
          TimeSeries.values(data_polynomial)
    ts1 = IS.get_time_series(
        IS.SingleTimeSeries,
        component,
        "test_c";
        start_time = initial_time,
        len = 12,
    )
    @test length(IS.get_data(ts1)) == 12
    ts2 = IS.get_time_series(
        IS.SingleTimeSeries,
        component,
        "test_c";
        start_time = initial_time + Dates.Day(1),
        len = 12,
    )
    @test length(IS.get_data(ts2)) == 12
    ts3 = IS.get_time_series(
        IS.SingleTimeSeries,
        component,
        "test_c";
        start_time = initial_time + Dates.Day(1),
    )
    @test length(IS.get_data(ts3)) == 341
end

@testset "Test add SingleTimeSeries with PWL Cost" begin
    sys = IS.SystemData()
    name = "Component1"
    component = IS.TestComponent(name, 5)
    IS.add_component!(sys, component)

    initial_time = Dates.DateTime("2020-09-01")
    resolution = Dates.Hour(1)
    other_time = initial_time + resolution
    pwl_cost = repeat([repeat([(999.0, 1.0)], 5)], 365)
    data_pwl =
        TimeSeries.TimeArray(range(initial_time; length = 365, step = resolution), pwl_cost)
    data = IS.SingleTimeSeries(data = data_pwl, name = "test_c")
    IS.add_time_series!(sys, component, data)
    ts = IS.get_time_series(IS.SingleTimeSeries, component, "test_c";)
    @test IS.get_data_type(ts) == "PWL"
    @test reshape(TimeSeries.values(IS.get_data(ts)), 365) == TimeSeries.values(data_pwl)
    ts1 = IS.get_time_series(
        IS.SingleTimeSeries,
        component,
        "test_c";
        start_time = initial_time,
        len = 12,
    )
    @test length(IS.get_data(ts1)) == 12
    ts2 = IS.get_time_series(
        IS.SingleTimeSeries,
        component,
        "test_c";
        start_time = initial_time + Dates.Day(1),
        len = 12,
    )
    @test length(IS.get_data(ts2)) == 12
    ts3 = IS.get_time_series(
        IS.SingleTimeSeries,
        component,
        "test_c";
        start_time = initial_time + Dates.Day(1),
    )
    @test length(IS.get_data(ts3)) == 341
>>>>>>> 99bfaf9d
end

@testset "Test read_time_series_file_metadata" begin
    file = joinpath(FORECASTS_DIR, "ComponentsAsColumnsNoTime.json")
    time_series = IS.read_time_series_file_metadata(file)
    @test length(time_series) == 1

    for time_series in time_series
        @test isfile(time_series.data_file)
    end
end

@testset "Test add_time_series from file" begin
    data = IS.SystemData()

    name = "Component1"
    component = IS.TestComponent(name, 5)
    IS.add_component!(data, component)
    @test !IS.has_time_series(component)

    file = joinpath(FORECASTS_DIR, "ComponentsAsColumnsNoTime.json")
    IS.add_time_series_from_file_metadata!(data, IS.InfrastructureSystemsComponent, file)
    @test IS.has_time_series(component)

    all_time_series = get_all_time_series(data)
    @test length(all_time_series) == 1
    time_series = all_time_series[1]
    @test time_series isa IS.SingleTimeSeries

    time_series2 = IS.get_time_series(
        typeof(time_series),
        component,
        IS.get_name(time_series);
        start_time = IS.get_initial_timestamp(time_series),
    )
    @test length(time_series) == length(time_series2)
    @test IS.get_initial_timestamp(time_series) == IS.get_initial_timestamp(time_series2)

    it = IS.get_initial_timestamp(time_series)

    all_time_series = get_all_time_series(data)
    @test length(collect(all_time_series)) == 1
    @test IS.get_time_series_resolution(data) == IS.get_resolution(time_series)

    data = IS.SystemData()
    name = "Component1"
    component = IS.TestComponent(name, 5)
    IS.add_component!(data, component)
    @test !IS.has_time_series(component)
    file = joinpath(FORECASTS_DIR, "ForecastPointers.json")
    IS.add_time_series_from_file_metadata!(data, IS.InfrastructureSystemsComponent, file)
    @test IS.has_time_series(component)

    sys = IS.SystemData()
    name = "Component1"
    component = IS.TestComponent(name, 5)
    IS.add_component!(sys, component)
    @test !IS.has_time_series(component)
    file = joinpath(FORECASTS_DIR, "DateTimeAsColumnDeterministic.csv")
    raw_data = IS.read_time_series(IS.Deterministic, file, "Component1")
    data = IS.Deterministic("test", file, component, Dates.Hour(1))
    IS.add_time_series!(sys, component, data)
    @test IS.has_time_series(component)
    ini_time = IS.get_initial_timestamp(data)
    retrieved_data =
        IS.get_time_series(IS.Deterministic, component, "test"; start_time = ini_time)
    @test IS.get_name(data) == IS.get_name(retrieved_data)
    @test IS.get_resolution(data) == IS.get_resolution(retrieved_data)
end

@testset "Test add_time_series" begin
    sys = IS.SystemData()
    name = "Component1"
    component_val = 5
    component = IS.TestComponent(name, component_val)
    IS.add_component!(sys, component)

    dates = create_dates("2020-01-01T00:00:00", Dates.Hour(1), "2020-01-01T23:00:00")
    data = collect(1:24)
    ta = TimeSeries.TimeArray(dates, data, [IS.get_name(component)])
    name = "val"
    ts = IS.SingleTimeSeries(name = name, data = ta, scaling_factor_multiplier = IS.get_val)
    IS.add_time_series!(sys, component, ts)
    ts = IS.get_time_series(IS.SingleTimeSeries, component, name; start_time = dates[1])
    @test ts isa IS.SingleTimeSeries

    name = "Component2"
    component2 = IS.TestComponent(name, component_val)
    @test_throws ArgumentError IS.add_time_series!(sys, component2, ts)

    # The component name will exist but not the component.
    component3 = IS.TestComponent(name, component_val)
    @test_throws ArgumentError IS.add_time_series!(sys, component3, ts)
end

@testset "Test add_time_series multiple components" begin
    sys = IS.SystemData()
    components = []
    len = 3
    for i in 1:len
        component = IS.TestComponent(string(i), i)
        IS.add_component!(sys, component)
        push!(components, component)
    end

    initial_time = Dates.DateTime("2020-01-01T00:00:00")
    end_time = Dates.DateTime("2020-01-01T23:00:00")
    dates = collect(initial_time:Dates.Hour(1):end_time)
    data = collect(1:24)
    ta = TimeSeries.TimeArray(dates, data, ["1"])
    name = "val"
    ts = IS.SingleTimeSeries(name = name, data = ta, scaling_factor_multiplier = IS.get_val)
    IS.add_time_series!(sys, components, ts)

    hash_ta_main = nothing
    for i in 1:len
        component = IS.get_component(IS.TestComponent, sys, string(i))
        ts = IS.get_time_series(IS.SingleTimeSeries, component, name)
        hash_ta = hash(IS.get_data(ts))
        if i == 1
            hash_ta_main = hash_ta
        else
            @test hash_ta == hash_ta_main
        end
    end

    ts_storage = sys.time_series_storage
    @test ts_storage isa IS.Hdf5TimeSeriesStorage
    @test IS.get_num_time_series(ts_storage) == 1
end

@testset "Test get_time_series_multiple" begin
    sys = IS.SystemData()
    name = "Component1"
    component_val = 5
    component = IS.TestComponent(name, component_val)
    IS.add_component!(sys, component)
    initial_time1 = Dates.DateTime("2020-01-01T00:00:00")
    initial_time2 = Dates.DateTime("2020-01-02T00:00:00")

    dates1 = collect(initial_time1:Dates.Hour(1):Dates.DateTime("2020-01-01T23:00:00"))
    dates2 = collect(initial_time2:Dates.Hour(1):Dates.DateTime("2020-01-02T23:00:00"))
    data1 = collect(1:24)
    data2 = collect(25:48)
    ta1 = TimeSeries.TimeArray(dates1, data1, [IS.get_name(component)])
    ta2 = TimeSeries.TimeArray(dates2, data2, [IS.get_name(component)])
    time_series1 = IS.SingleTimeSeries(
        name = "val",
        data = ta1,
        scaling_factor_multiplier = IS.get_val,
    )
    time_series2 = IS.SingleTimeSeries(
        name = "val2",
        data = ta2,
        scaling_factor_multiplier = IS.get_val,
    )
    IS.add_time_series!(sys, component, time_series1)
    IS.add_time_series!(sys, component, time_series2)

    @test length(collect(IS.get_time_series_multiple(sys))) == 2
    @test length(collect(IS.get_time_series_multiple(component))) == 2
    @test length(collect(IS.get_time_series_multiple(sys))) == 2

    @test length(collect(IS.get_time_series_multiple(sys; type = IS.SingleTimeSeries))) == 2
    @test length(collect(IS.get_time_series_multiple(sys; type = IS.Probabilistic))) == 0

    time_series = collect(IS.get_time_series_multiple(sys))
    @test length(time_series) == 2

    @test length(collect(IS.get_time_series_multiple(sys; name = "val"))) == 1
    @test length(collect(IS.get_time_series_multiple(sys; name = "bad_name"))) == 0

    filter_func = x -> TimeSeries.values(IS.get_data(x))[12] == 12
    @test length(collect(IS.get_time_series_multiple(sys, filter_func; name = "val2"))) == 0
end

@testset "Test add_time_series from TimeArray" begin
    sys = IS.SystemData()
    name = "Component1"
    component_val = 5
    component = IS.TestComponent(name, component_val)
    IS.add_component!(sys, component)

    dates = create_dates("2020-01-01T00:00:00", Dates.Hour(1), "2020-01-01T23:00:00")
    data = collect(1:24)
    ta = TimeSeries.TimeArray(dates, data, [IS.get_name(component)])
    name = "val"
    ts = IS.SingleTimeSeries(name, ta; scaling_factor_multiplier = IS.get_val)
    IS.add_time_series!(sys, component, ts)
    time_series = IS.get_time_series(IS.SingleTimeSeries, component, name)
    @test time_series isa IS.SingleTimeSeries
end

@testset "Test remove_time_series" begin
    data = create_system_data(; with_time_series = true)
    components = collect(IS.iterate_components(data))
    @test length(components) == 1
    component = components[1]
    time_series = get_all_time_series(data)
    @test length(get_all_time_series(data)) == 1

    time_series = time_series[1]
    IS.remove_time_series!(typeof(time_series), data, component, IS.get_name(time_series))

    @test length(get_all_time_series(data)) == 0
    @test IS.get_num_time_series(data.time_series_storage) == 0
end

@testset "Test clear_time_series" begin
    data = create_system_data(; with_time_series = true)
    IS.clear_time_series!(data)
    @test length(get_all_time_series(data)) == 0
end

@testset "Test that remove_component removes time_series" begin
    data = create_system_data(; with_time_series = true)

    components = collect(IS.get_components(IS.InfrastructureSystemsComponent, data))
    @test length(components) == 1
    component = components[1]

    all_time_series = collect(IS.get_time_series_multiple(data))
    @test length(all_time_series) == 1
    time_series = all_time_series[1]
    @test IS.get_num_time_series(data.time_series_storage) == 1

    IS.remove_component!(data, component)
    @test length(collect(IS.get_time_series_multiple(component))) == 0
    @test length(collect(IS.get_components(IS.InfrastructureSystemsComponent, data))) == 0
    @test length(get_all_time_series(data)) == 0
    @test IS.get_num_time_series(data.time_series_storage) == 0
end

@testset "Test get_time_series_array" begin
    sys = IS.SystemData()
    name = "Component1"
    component_val = 5
    component = IS.TestComponent(name, component_val)
    IS.add_component!(sys, component)

    dates = create_dates("2020-01-01T00:00:00", Dates.Hour(1), "2020-01-01T23:00:00")
    data = collect(1:24)
    ta = TimeSeries.TimeArray(dates, data, [IS.get_name(component)])
    name = "val"
    ts = IS.SingleTimeSeries(
        name,
        ta;
        normalization_factor = 1.0,
        scaling_factor_multiplier = IS.get_val,
    )
    IS.add_time_series!(sys, component, ts)
    time_series = IS.get_time_series(IS.SingleTimeSeries, component, name)

    # Test both versions of the function.
    vals = IS.get_time_series_array(component, time_series)
    @test TimeSeries.timestamp(vals) == dates
    @test TimeSeries.values(vals) == data .* component_val

    vals2 = IS.get_time_series_array(IS.SingleTimeSeries, component, name)
    @test TimeSeries.timestamp(vals2) == dates
    @test TimeSeries.values(vals2) == data .* component_val
end

@testset "Test get subset of time_series" begin
    sys = create_system_data()
    components = collect(IS.get_components(IS.InfrastructureSystemsComponent, sys))
    @test length(components) == 1
    component = components[1]

    dates = create_dates("2020-01-01T00:00:00", Dates.Hour(1), "2020-01-01T23:00:00")
    data = collect(1:24)

    ta = TimeSeries.TimeArray(dates, data, [IS.get_name(component)])
    name = "val"
    ts = IS.SingleTimeSeries(name, ta)
    IS.add_time_series!(sys, component, ts)

    ts = IS.get_time_series(IS.SingleTimeSeries, component, name; start_time = dates[1])
    @test TimeSeries.timestamp(IS.get_data(ts))[1] == dates[1]
    @test length(ts) == 24

    ts = IS.get_time_series(IS.SingleTimeSeries, component, name; start_time = dates[3])
    @test TimeSeries.timestamp(IS.get_data(ts))[1] == dates[3]
    @test length(ts) == 22

    time_series = IS.get_time_series(
        IS.SingleTimeSeries,
        component,
        name;
        start_time = dates[5],
        len = 10,
    )
    @test TimeSeries.timestamp(IS.get_data(time_series))[1] == dates[5]
    @test length(time_series) == 10
end

@testset "Test copy time_series no name mapping" begin
    sys = create_system_data()
    components = collect(IS.get_components(IS.InfrastructureSystemsComponent, sys))
    @test length(components) == 1
    component = components[1]

    initial_time = Dates.DateTime("2020-01-01T00:00:00")
    dates = collect(initial_time:Dates.Hour(1):Dates.DateTime("2020-01-01T23:00:00"))
    data = collect(1:24)

    ta = TimeSeries.TimeArray(dates, data, [IS.get_name(component)])
    name = "val"
    ts = IS.SingleTimeSeries(name, ta)
    IS.add_time_series!(sys, component, ts)

    component2 = IS.TestComponent("component2", 6)
    IS.add_component!(sys, component2)
    IS.copy_time_series!(component2, component)
    time_series = IS.get_time_series(IS.SingleTimeSeries, component2, name)
    @test time_series isa IS.SingleTimeSeries
    @test IS.get_initial_timestamp(time_series) == initial_time
    @test IS.get_name(time_series) == name
end

@testset "Test copy time_series name mapping" begin
    sys = create_system_data()
    components = collect(IS.get_components(IS.InfrastructureSystemsComponent, sys))
    @test length(components) == 1
    component = components[1]

    initial_time = Dates.DateTime("2020-01-01T00:00:00")
    dates = collect(initial_time:Dates.Hour(1):Dates.DateTime("2020-01-01T23:00:00"))
    data = collect(1:24)

    ta = TimeSeries.TimeArray(dates, data, [IS.get_name(component)])
    name1 = "val1"
    ts = IS.SingleTimeSeries(name1, ta)
    IS.add_time_series!(sys, component, ts)

    component2 = IS.TestComponent("component2", 6)
    IS.add_component!(sys, component2)
    name2 = "val2"
    name_mapping = Dict(name1 => name2)
    IS.copy_time_series!(component2, component; name_mapping = name_mapping)
    time_series = IS.get_time_series(IS.SingleTimeSeries, component2, name2)
    @test time_series isa IS.SingleTimeSeries
    @test IS.get_initial_timestamp(time_series) == initial_time
    @test IS.get_name(time_series) == name2
end

@testset "Test copy time_series name mapping, missing name" begin
    sys = create_system_data()
    components = collect(IS.get_components(IS.InfrastructureSystemsComponent, sys))
    @test length(components) == 1
    component = components[1]

    initial_time1 = Dates.DateTime("2020-01-01T00:00:00")
    end_time1 = Dates.DateTime("2020-01-01T23:00:00")
    dates1 = collect(initial_time1:Dates.Hour(1):end_time1)
    initial_time2 = Dates.DateTime("2020-01-02T00:00:00")
    end_time2 = Dates.DateTime("2020-01-02T23:00:00")
    dates2 = collect(initial_time2:Dates.Hour(1):end_time2)
    data = collect(1:24)

    ta1 = TimeSeries.TimeArray(dates1, data, [IS.get_name(component)])
    ta2 = TimeSeries.TimeArray(dates2, data, [IS.get_name(component)])
    name1 = "val1"
    name2a = "val2a"
    ts1 = IS.SingleTimeSeries(name1, ta1)
    ts2 = IS.SingleTimeSeries(name2a, ta2)
    IS.add_time_series!(sys, component, ts1)
    IS.add_time_series!(sys, component, ts2)

    component2 = IS.TestComponent("component2", 6)
    IS.add_component!(sys, component2)
    name2b = "val2b"
    name_mapping = Dict(name2a => name2b)
    IS.copy_time_series!(component2, component; name_mapping = name_mapping)
    time_series = IS.get_time_series(IS.SingleTimeSeries, component2, name2b)
    @test time_series isa IS.SingleTimeSeries
    @test IS.get_initial_timestamp(time_series) == initial_time2
    @test IS.get_name(time_series) == name2b
    @test_throws ArgumentError IS.get_time_series(IS.SingleTimeSeries, component2, name2a)
end

@testset "Test component-time_series being added to multiple systems" begin
    sys1 = IS.SystemData()
    sys2 = IS.SystemData()
    name = "Component1"
    component = IS.TestComponent(name, 5)
    IS.add_component!(sys1, component)

    dates = create_dates("2020-01-01T00:00:00", Dates.Hour(1), "2020-01-01T23:00:00")
    data = collect(1:24)
    ta = TimeSeries.TimeArray(dates, data, [IS.get_name(component)])
    name = "val"
    ts = IS.SingleTimeSeries(name, ta)
    IS.add_time_series!(sys1, component, ts)

    @test_throws ArgumentError IS.add_component!(sys1, component)
end

@testset "Summarize time_series" begin
    data = create_system_data(; with_time_series = true)
    summary(devnull, data.time_series_params)
end

@testset "Test time_series forwarding methods" begin
    data = create_system_data(; with_time_series = true)
    time_series = get_all_time_series(data)[1]

    # Iteration
    size = 24
    @test length(time_series) == size
    i = 0
    for x in time_series
        i += 1
    end
    @test i == size

    # Indexing
    @test length(time_series[1:16]) == 16

    # when
    fcast = IS.when(time_series, TimeSeries.hour, 3)
    @test length(fcast) == 1
end

@testset "Test time_series head" begin
    data = create_system_data(; with_time_series = true)
    time_series = get_all_time_series(data)[1]
    fcast = IS.head(time_series)
    # head returns a length of 6 by default, but don't hard-code that.
    @test length(fcast) < length(time_series)

    fcast = IS.head(time_series, 10)
    @test length(fcast) == 10
end

@testset "Test time_series tail" begin
    data = create_system_data(; with_time_series = true)
    time_series = get_all_time_series(data)[1]
    fcast = IS.tail(time_series)
    # tail returns a length of 6 by default, but don't hard-code that.
    @test length(fcast) < length(time_series)

    fcast = IS.head(time_series, 10)
    @test length(fcast) == 10
end

@testset "Test time_series from" begin
    data = create_system_data(; with_time_series = true)
    time_series = get_all_time_series(data)[1]
    start_time = Dates.DateTime(Dates.today()) + Dates.Hour(3)
    fcast = IS.from(time_series, start_time)
    @test length(fcast) == 21
    @test TimeSeries.timestamp(IS.get_data(fcast))[1] == start_time
end

@testset "Test time_series from" begin
    data = create_system_data(; with_time_series = true)
    time_series = get_all_time_series(data)[1]
    for end_time in (
        Dates.DateTime(Dates.today()) + Dates.Hour(15),
        Dates.DateTime(Dates.today()) + Dates.Hour(15) + Dates.Minute(5),
    )
        fcast = IS.to(time_series, end_time)
        @test length(fcast) == 16
        @test TimeSeries.timestamp(IS.get_data(fcast))[end] <= end_time
    end
end

# TODO 1.0: Scenarios are broken
#=
@testset "Test Scenarios time_series" begin
    sys = IS.SystemData()
    name = "Component1"
    name = "val"
    component = IS.TestComponent(name, 5)
    IS.add_component!(sys, component)

    initial_timestamp = Dates.DateTime("2020-01-01T00:00:00")
    horizon = 24
    resolution = Dates.Hour(1)
    scenario_count = 2
    data = SortedDict(initial_timestamp => ones(horizon, scenario_count))
    time_series = IS.Scenarios(
        name = name,
        initial_timestamp = initial_timestamp,
        horizon = horizon,
        resolution = resolution,
        scenario_count = scenario_count,
        data = data,
    )
    fdata = IS.get_data(time_series)
    @test length(TimeSeries.colnames(fdata)) == 2
    @test TimeSeries.timestamp(ta) == TimeSeries.timestamp(fdata)
    @test TimeSeries.values(ta) == TimeSeries.values(fdata)

    IS.add_time_series!(sys, component, time_series)
    time_series2 = IS.get_time_series(IS.Scenarios, component, name)
    @test time_series2 isa IS.Scenarios
    fdata2 = IS.get_data(time_series2)
    @test length(TimeSeries.colnames(fdata2)) == 2
    @test TimeSeries.timestamp(ta) == TimeSeries.timestamp(fdata2)
    @test TimeSeries.values(ta) == TimeSeries.values(fdata2)

    no_time_series = 3
    time_series3 =
        IS.get_time_series(IS.Scenarios, component, name, no_time_series)
    @test time_series3 isa IS.Scenarios
    fdata3 = IS.get_data(time_series3)
    @test length(TimeSeries.colnames(fdata3)) == 2
    @test TimeSeries.timestamp(ta)[1:no_time_series] == TimeSeries.timestamp(fdata3)
    @test TimeSeries.values(ta)[1:no_time_series, :] == TimeSeries.values(fdata3)
end
=#

@testset "Add time_series to unsupported struct" begin
    struct TestComponentNoTimeSeries <: IS.InfrastructureSystemsComponent
        name::AbstractString
        internal::IS.InfrastructureSystemsInternal
    end

    function TestComponentNoTimeSeries(name)
        return TestComponentNoTimeSeries(name, IS.InfrastructureSystemsInternal())
    end

    sys = IS.SystemData()
    name = "component"
    component = TestComponentNoTimeSeries(name)
    IS.add_component!(sys, component)
    dates = create_dates("2020-01-01T00:00:00", Dates.Hour(1), "2020-01-01T23:00:00")
    ta = TimeSeries.TimeArray(dates, collect(1:24), [IS.get_name(component)])
    time_series = IS.SingleTimeSeries(name = "val", data = ta)
    @test_throws ArgumentError IS.add_time_series!(sys, component, time_series)
end

@testset "Test system time series parameters" begin
    sys = IS.SystemData()
    name = "Component1"
    component = IS.TestComponent(name, 5)
    IS.add_component!(sys, component)

    @test IS.get_forecast_initial_times(sys) == []

    resolution = Dates.Hour(1)
    initial_time = Dates.DateTime("2020-09-01")
    second_time = initial_time + resolution
    name = "test"
    horizon = 24
    data = SortedDict(initial_time => ones(horizon), second_time => ones(horizon))

    forecast = IS.Deterministic(data = data, name = name, resolution = resolution)
    IS.add_time_series!(sys, component, forecast)

    @test IS.get_time_series_resolution(sys) == resolution
    @test IS.get_forecast_window_count(sys) == 2
    @test IS.get_forecast_horizon(sys) == horizon
    @test IS.get_forecast_initial_timestamp(sys) == initial_time
    @test IS.get_forecast_interval(sys) == second_time - initial_time
    @test IS.get_forecast_initial_times(sys) == [initial_time, second_time]
    @test collect(IS.get_initial_times(forecast)) ==
          collect(IS.get_forecast_initial_times(sys))
    @test Dates.Hour(IS.get_forecast_total_period(sys)) ==
          Dates.Hour(second_time - initial_time) + Dates.Hour(resolution * horizon)
    @test IS.get_forecast_total_period(sys) == IS.get_total_period(forecast)
end

@testset "Test get_time_series options" begin
    for in_memory in (true, false)
        sys = IS.SystemData(time_series_in_memory = in_memory)
        name = "Component1"
        component = IS.TestComponent(name, 5)
        IS.add_component!(sys, component)

        # Set baseline parameters for the rest of the tests.
        resolution = Dates.Minute(5)
        interval = Dates.Hour(1)
        initial_timestamp = Dates.DateTime("2020-09-01")
        initial_times = collect(range(initial_timestamp, length = 24, step = interval))
        name = "test"
        horizon = 24
        data = SortedDict(it => ones(horizon) * i for (i, it) in enumerate(initial_times))

        forecast = IS.Deterministic(data = data, name = name, resolution = resolution)
        IS.add_time_series!(sys, component, forecast)
        @test IS.get_forecast_window_count(sys) == length(data)

        f2 = IS.get_time_series(IS.Deterministic, component, name)
        @test IS.get_count(f2) == length(data)
        @test IS.get_initial_timestamp(f2) == initial_times[1]
        for (i, window) in enumerate(IS.iterate_windows(f2))
            @test TimeSeries.values(window) == data[initial_times[i]]
        end

        offset = 12
        count = 5
        it = initial_times[offset]
        f2 = IS.get_time_series(
            IS.Deterministic,
            component,
            name;
            start_time = it,
            count = count,
        )
        @test IS.get_initial_timestamp(f2) == it
        @test IS.get_count(f2) == count
        @test IS.get_horizon(f2) == horizon
        for (i, window) in enumerate(IS.iterate_windows(f2))
            @test TimeSeries.values(window) == data[initial_times[i + offset - 1]]
        end

        horizon -= 1
        f2 = IS.get_time_series(
            IS.Deterministic,
            component,
            name;
            start_time = it,
            count = count,
            len = horizon,
        )
        @test IS.get_initial_timestamp(f2) == it
        @test IS.get_count(f2) == count
        @test IS.get_horizon(f2) == horizon
        for (i, window) in enumerate(IS.iterate_windows(f2))
            @test TimeSeries.values(window) ==
                  data[initial_times[i + offset - 1]][1:horizon]
        end

        @test_throws ArgumentError IS.get_time_series(
            IS.Deterministic,
            component,
            name;
            start_time = it + Dates.Minute(1),
        )
    end
end

@testset "Test get_time_series options for Polynomial Cost" begin
    for in_memory in (true, false)
        sys = IS.SystemData(time_series_in_memory = in_memory)
        name = "Component1"
        component = IS.TestComponent(name, 5)
        IS.add_component!(sys, component)

        # Set baseline parameters for the rest of the tests.
        resolution = Dates.Minute(5)
        interval = Dates.Hour(1)
        initial_timestamp = Dates.DateTime("2020-09-01")
        initial_times = collect(range(initial_timestamp, length = 24, step = interval))
        name = "test"
        horizon = 24
        data_polynomial = SortedDict(
            it => repeat([(999.0, 1.0 * i)], 24) for (i, it) in enumerate(initial_times)
        )

        forecast =
            IS.Deterministic(data = data_polynomial, name = name, resolution = resolution)
        IS.add_time_series!(sys, component, forecast)
        @test IS.get_forecast_window_count(sys) == length(data_polynomial)

        f2 = IS.get_time_series(IS.Deterministic, component, name)
        @test IS.get_count(f2) == length(data_polynomial)
        @test IS.get_initial_timestamp(f2) == initial_times[1]
        for (i, window) in enumerate(IS.iterate_windows(f2))
            @test TimeSeries.values(window) == data_polynomial[initial_times[i]]
        end

        offset = 12
        count = 5
        it = initial_times[offset]
        f2 = IS.get_time_series(
            IS.Deterministic,
            component,
            name;
            start_time = it,
            count = count,
        )
        @test IS.get_initial_timestamp(f2) == it
        @test IS.get_count(f2) == count
        @test IS.get_horizon(f2) == horizon
        for (i, window) in enumerate(IS.iterate_windows(f2))
            @test TimeSeries.values(window) ==
                  data_polynomial[initial_times[i + offset - 1]]
        end

        horizon -= 1
        f2 = IS.get_time_series(
            IS.Deterministic,
            component,
            name;
            start_time = it,
            count = count,
            len = horizon,
        )
        @test IS.get_initial_timestamp(f2) == it
        @test IS.get_count(f2) == count
        @test IS.get_horizon(f2) == horizon
        for (i, window) in enumerate(IS.iterate_windows(f2))
            @test TimeSeries.values(window) ==
                  data_polynomial[initial_times[i + offset - 1]][1:horizon]
        end

        @test_throws ArgumentError IS.get_time_series(
            IS.Deterministic,
            component,
            name;
            start_time = it + Dates.Minute(1),
        )
    end
end

@testset "Test get_time_series options for PWL Cost" begin
    for in_memory in (true, false)
        sys = IS.SystemData(time_series_in_memory = in_memory)
        name = "Component1"
        component = IS.TestComponent(name, 5)
        IS.add_component!(sys, component)

        # Set baseline parameters for the rest of the tests.
        resolution = Dates.Minute(5)
        interval = Dates.Hour(1)
        initial_timestamp = Dates.DateTime("2020-09-01")
        initial_times = collect(range(initial_timestamp, length = 24, step = interval))
        name = "test"
        horizon = 24
        data_pwl = SortedDict(
            it => repeat([repeat([(999.0, 1.0 * i)], 5)], 24)
            for (i, it) in enumerate(initial_times)
        )

        forecast = IS.Deterministic(data = data_pwl, name = name, resolution = resolution)
        IS.add_time_series!(sys, component, forecast)
        @test IS.get_forecast_window_count(sys) == length(data_pwl)

        f2 = IS.get_time_series(IS.Deterministic, component, name)
        @test IS.get_count(f2) == length(data_pwl)
        @test IS.get_initial_timestamp(f2) == initial_times[1]
        for (i, window) in enumerate(IS.iterate_windows(f2))
            @test TimeSeries.values(window) == data_pwl[initial_times[i]]
        end

        offset = 12
        count = 5
        it = initial_times[offset]
        f2 = IS.get_time_series(
            IS.Deterministic,
            component,
            name;
            start_time = it,
            count = count,
        )
        @test IS.get_initial_timestamp(f2) == it
        @test IS.get_count(f2) == count
        @test IS.get_horizon(f2) == horizon
        for (i, window) in enumerate(IS.iterate_windows(f2))
            @test TimeSeries.values(window) == data_pwl[initial_times[i + offset - 1]]
        end

        horizon -= 1
        f2 = IS.get_time_series(
            IS.Deterministic,
            component,
            name;
            start_time = it,
            count = count,
            len = horizon,
        )
        @test IS.get_initial_timestamp(f2) == it
        @test IS.get_count(f2) == count
        @test IS.get_horizon(f2) == horizon
        for (i, window) in enumerate(IS.iterate_windows(f2))
            @test TimeSeries.values(window) ==
                  data_pwl[initial_times[i + offset - 1]][1:horizon]
        end

        @test_throws ArgumentError IS.get_time_series(
            IS.Deterministic,
            component,
            name;
            start_time = it + Dates.Minute(1),
        )
    end
end

@testset "Test get_time_series_array SingleTimeSeries" begin
    sys = IS.SystemData()
    name = "Component1"
    component = IS.TestComponent(name, 5)
    IS.add_component!(sys, component)

    dates = create_dates("2020-01-01T00:00:00", Dates.Hour(1), "2020-01-01T23:00:00")
    data = collect(1:24)
    ta = TimeSeries.TimeArray(dates, data, [IS.get_name(component)])
    name = "val"
    ts = IS.SingleTimeSeries(name, ta; scaling_factor_multiplier = IS.get_val)
    IS.add_time_series!(sys, component, ts)

    # Get data from storage, defaults.
    ta2 = IS.get_time_series_array(IS.SingleTimeSeries, component, name)
    @test ta2 isa TimeSeries.TimeArray
    @test TimeSeries.timestamp(ta2) == dates
    @test TimeSeries.timestamp(ta2) ==
          IS.get_time_series_timestamps(IS.SingleTimeSeries, component, name)
    @test TimeSeries.values(ta2) == data * IS.get_val(component)
    @test TimeSeries.values(ta2) ==
          IS.get_time_series_values(IS.SingleTimeSeries, component, name)

    # Get data from storage, custom offsets
    ta2 = IS.get_time_series_array(
        IS.SingleTimeSeries,
        component,
        name;
        start_time = dates[5],
        len = 5,
    )
    @test TimeSeries.timestamp(ta2) == dates[5:9]
    @test TimeSeries.timestamp(ta2) == IS.get_time_series_timestamps(
        IS.SingleTimeSeries,
        component,
        name;
        start_time = dates[5],
        len = 5,
    )
    @test TimeSeries.values(ta2) == data[5:9] * IS.get_val(component)
    @test TimeSeries.values(ta2) == IS.get_time_series_values(
        IS.SingleTimeSeries,
        component,
        name;
        start_time = dates[5],
        len = 5,
    )

    # Get data from storage, ignore_scaling_factors.
    ta2 = IS.get_time_series_array(
        IS.SingleTimeSeries,
        component,
        name;
        start_time = dates[5],
        ignore_scaling_factors = true,
    )
    @test TimeSeries.timestamp(ta2) == dates[5:end]
    @test TimeSeries.values(ta2) == data[5:end]

    # Get data from cached instance, defaults
    ta2 = IS.get_time_series_array(component, ts)
    @test TimeSeries.timestamp(ta2) == dates
    @test TimeSeries.timestamp(ta2) == IS.get_time_series_timestamps(component, ts)
    @test TimeSeries.values(ta2) == data * IS.get_val(component)
    @test TimeSeries.values(ta2) == IS.get_time_series_values(component, ts)

    # Get data from cached instance, custom offsets
    ta2 = IS.get_time_series_array(component, ts, dates[5], len = 5)
    @test TimeSeries.timestamp(ta2) == dates[5:9]
    @test TimeSeries.timestamp(ta2) ==
          IS.get_time_series_timestamps(component, ts, dates[5], len = 5)
    @test TimeSeries.values(ta2) == data[5:9] * IS.get_val(component)
    @test TimeSeries.values(ta2) ==
          IS.get_time_series_values(component, ts, dates[5], len = 5)

    # Get data from cached instance, custom offsets, ignore_scaling_factors.
    ta2 = IS.get_time_series_array(
        component,
        ts,
        dates[5],
        len = 5,
        ignore_scaling_factors = true,
    )
    @test TimeSeries.timestamp(ta2) == dates[5:9]
    @test TimeSeries.values(ta2) == data[5:9]
    @test TimeSeries.values(ta2) == IS.get_time_series_values(
        component,
        ts,
        dates[5],
        len = 5,
        ignore_scaling_factors = true,
    )

    IS.clear_time_series!(sys)

    # No scaling_factor_multiplier
    ts = IS.SingleTimeSeries(name, ta)
    IS.add_time_series!(sys, component, ts)
    ta2 = IS.get_time_series_array(IS.SingleTimeSeries, component, name)
    @test ta2 isa TimeSeries.TimeArray
    @test TimeSeries.timestamp(ta2) == dates
    @test TimeSeries.values(ta2) == data
    @test IS.get_time_series_timestamps(IS.SingleTimeSeries, component, name) == dates
    @test IS.get_time_series_values(IS.SingleTimeSeries, component, name) == data
end

@testset "Test get_time_series_array Deterministic" begin
    sys = IS.SystemData()
    name = "Component1"
    component = IS.TestComponent(name, 5)
    IS.add_component!(sys, component)

    resolution = Dates.Minute(5)
    interval = Dates.Hour(1)
    initial_timestamp = Dates.DateTime("2020-09-01")
    initial_times = collect(range(initial_timestamp, length = 2, step = interval))
    name = "test"
    horizon = 24
    data = SortedDict(it => ones(horizon) * i for (i, it) in enumerate(initial_times))

    forecast = IS.Deterministic(
        data = data,
        name = name,
        resolution = resolution;
        scaling_factor_multiplier = IS.get_val,
    )
    IS.add_time_series!(sys, component, forecast)
    start_time = initial_timestamp + interval
    # Verify all permutations with defaults.
    ta2 =
        IS.get_time_series_array(IS.Deterministic, component, name; start_time = start_time)

    @test ta2 isa TimeSeries.TimeArray
    @test TimeSeries.timestamp(ta2) ==
          collect(range(start_time, length = horizon, step = resolution))
    @test TimeSeries.timestamp(ta2) == IS.get_time_series_timestamps(
        IS.Deterministic,
        component,
        name;
        start_time = start_time,
    )
    @test TimeSeries.timestamp(ta2) ==
          IS.get_time_series_timestamps(component, forecast, start_time)
    @test TimeSeries.values(ta2) == data[initial_times[2]] * IS.get_val(component)
    @test TimeSeries.values(ta2) == IS.get_time_series_values(
        IS.Deterministic,
        component,
        name;
        start_time = start_time,
    )
    @test TimeSeries.values(ta2) ==
          IS.get_time_series_values(component, forecast, start_time)
    @test TimeSeries.values(ta2) ==
          TimeSeries.values(IS.get_time_series_array(component, forecast, start_time))

    # ignore_scaling_factors
    TimeSeries.values(IS.get_time_series_array(
        IS.Deterministic,
        component,
        name;
        start_time = start_time,
        ignore_scaling_factors = true,
    )) == data[start_time]
    IS.get_time_series_values(
        IS.Deterministic,
        component,
        name;
        start_time = start_time,
        ignore_scaling_factors = true,
    ) == data[start_time]
    IS.get_time_series_values(
        component,
        forecast,
        start_time,
        ignore_scaling_factors = true,
    ) == data[start_time]

    # Custom length
    len = 10
    @test TimeSeries.timestamp(ta2)[1:10] == IS.get_time_series_timestamps(
        IS.Deterministic,
        component,
        name;
        start_time = start_time,
        len = 10,
    )
    @test TimeSeries.timestamp(ta2)[1:10] ==
          IS.get_time_series_timestamps(component, forecast, start_time; len = 10)
    @test TimeSeries.values(ta2)[1:10] == IS.get_time_series_values(
        IS.Deterministic,
        component,
        name;
        start_time = start_time,
        len = len,
    )
    @test TimeSeries.values(ta2)[1:10] ==
          IS.get_time_series_values(component, forecast, start_time; len = 10)
    @test TimeSeries.values(ta2)[1:10] == TimeSeries.values(IS.get_time_series_array(
        component,
        forecast,
        start_time,
        len = 10,
    ))
end

@testset "Test get_time_series_array Probabilistic" begin
    # TODO 1.0
end

@testset "Test conflicting time series parameters" begin
    sys = IS.SystemData()
    name = "Component1"
    component = IS.TestComponent(name, 5)
    IS.add_component!(sys, component)

    resolution = Dates.Hour(1)
    initial_time = Dates.DateTime("2020-09-01")
    second_time = initial_time + resolution
    name = "test"
    horizon = 24

    # Horizon must be greater than 1.
    bad_data = SortedDict(initial_time => ones(1), second_time => ones(1))
    forecast = IS.Deterministic(data = bad_data, name = name, resolution = resolution)
    @test_throws ArgumentError IS.add_time_series!(sys, component, forecast)

    # Arrays must have the same length.
    bad_data = SortedDict(initial_time => ones(2), second_time => ones(3))
    forecast = IS.Deterministic(data = bad_data, name = name, resolution = resolution)
    @test_throws DimensionMismatch IS.add_time_series!(sys, component, forecast)

    # Set baseline parameters for the rest of the tests.
    data = SortedDict(initial_time => ones(horizon), second_time => ones(horizon))
    forecast = IS.Deterministic(data = data, name = name, resolution = resolution)
    IS.add_time_series!(sys, component, forecast)

    # Conflicting initial time
    initial_time2 = Dates.DateTime("2020-09-02")
    name = "test2"
    data = SortedDict(initial_time2 => ones(horizon), second_time => ones(horizon))

    forecast = IS.Deterministic(data = data, name = name, resolution = resolution)
    @test_throws IS.ConflictingInputsError IS.add_time_series!(sys, component, forecast)

    # Conflicting resolution
    resolution2 = Dates.Minute(5)
    name = "test2"
    data = SortedDict(initial_time => ones(horizon), second_time => ones(horizon))

    forecast = IS.Deterministic(data = data, name = name, resolution = resolution2)
    @test_throws IS.ConflictingInputsError IS.add_time_series!(sys, component, forecast)

    # Conflicting horizon
    name = "test2"
    horizon2 = 23
    data = SortedDict(initial_time => ones(horizon2), second_time => ones(horizon2))

    forecast = IS.Deterministic(data = data, name = name, resolution = resolution)
    @test_throws IS.ConflictingInputsError IS.add_time_series!(sys, component, forecast)

    # Conflicting count
    name = "test3"
    third_time = second_time + resolution
    data = SortedDict(
        initial_time => ones(horizon),
        second_time => ones(horizon),
        third_time => ones(horizon),
    )

    forecast = IS.Deterministic(data = data, name = name, resolution = resolution)
    @test_throws IS.ConflictingInputsError IS.add_time_series!(sys, component, forecast)
end<|MERGE_RESOLUTION|>--- conflicted
+++ resolved
@@ -151,7 +151,7 @@
             component_name = "Component1"
             component = IS.TestComponent(component_name, 5)
             IS.add_component!(sys, component)
-            forecast = IS.Deterministic(name, d; resolution = resolution)
+            forecast = IS.Deterministic(name, d, resolution)
             @test IS.get_initial_timestamp(forecast) == initial_time
             IS.add_time_series!(sys, component, forecast)
             @test IS.has_time_series(component)
@@ -277,7 +277,6 @@
     @test_throws IS.ConflictingInputsError IS.add_time_series!(sys, component, data)
 end
 
-<<<<<<< HEAD
 @testset "Test Deterministic with a wrapped SingleTimeSeries" begin
     for in_memory in (true, false)
         sys = IS.SystemData(time_series_in_memory = in_memory)
@@ -390,7 +389,8 @@
     )
     IS.remove_component!(sys, component)
     @test length(IS.get_components(IS.TestComponent, sys)) == 0
-=======
+end
+
 @testset "Test add SingleTimeSeries with Polynomial Cost" begin
     sys = IS.SystemData()
     name = "Component1"
@@ -476,7 +476,6 @@
         start_time = initial_time + Dates.Day(1),
     )
     @test length(IS.get_data(ts3)) == 341
->>>>>>> 99bfaf9d
 end
 
 @testset "Test read_time_series_file_metadata" begin
